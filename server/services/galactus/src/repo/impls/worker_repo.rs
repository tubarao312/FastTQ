--- conflicted
+++ resolved
@@ -210,9 +210,6 @@
 #[cfg(test)]
 mod tests {
     use super::*;
-<<<<<<< HEAD
-    use crate::repo::{PgRepositoryCore, PgTaskTypeRepository, TaskTypeRepository};
-=======
     use crate::{
         init_test_logger,
         repo::{PgRepositoryCore, PgTaskTypeRepository, TaskTypeRepository},
@@ -224,7 +221,6 @@
     fn init() {
         init_test_logger();
     }
->>>>>>> 2b4bc258
 
     /// Registers a worker and then retrieves it by id
     #[sqlx::test(migrator = "db_common::MIGRATOR")]
