--- conflicted
+++ resolved
@@ -19,21 +19,9 @@
 use tracing::info;
 use tracing_subscriber;
 
-<<<<<<< HEAD
 /// Initializes the logger with the appropriate formatting
-=======
 use std::sync::Arc;
 
-/// Represents the shared application state that can be accessed by all routes
-///
-/// Contains database connection pools for read and write operations
-#[derive(Clone)]
-pub struct AppState {
-    pub db_pools: DatabasePools,
-    pub broker: Arc<Broker>,
-}
-
->>>>>>> 2b4bc258
 async fn setup_logger() {
     tracing_subscriber::fmt()
         .with_thread_ids(true)
@@ -54,6 +42,7 @@
     pub task_repository: PgTaskRepository,
     pub task_type_repository: PgTaskTypeRepository,
     pub worker_repository: PgWorkerRepository,
+    pub broker: Arc<Broker>,
 }
 
 /// Initializes the application state based on the given configuration
@@ -69,10 +58,18 @@
     let task_type_repository = PgTaskTypeRepository::new(core.clone());
     let worker_repository = PgWorkerRepository::new(core);
 
+    // Setup the broker
+    let broker = Arc::new(
+        Broker::new(&config.broker_addr)
+            .await
+            .expect("Failed to initialize broker"),
+    );
+
     AppState {
         task_repository,
         task_type_repository,
         worker_repository,
+        broker,
     }
 }
 
@@ -83,30 +80,11 @@
     // Setup the logger
     setup_logger().await;
 
-<<<<<<< HEAD
     info!("Database pools initialized");
 
     let app_state = setup_app_state(config).await;
 
     info!("App state initialized");
-=======
-    // Setup the database pools
-    let db_pools = DatabasePools::new(&config.db_reader_url, &config.db_writer_url)
-        .await
-        .expect("Failed to initialize database pools");
-
-    info!("Database pools initialized");
-
-    // Setup the broker
-    let broker = Arc::new(
-        Broker::new(&config.broker_addr)
-            .await
-            .expect("Failed to initialize broker"),
-    );
-
-    // Setup the app state
-    let app_state = AppState { db_pools, broker };
->>>>>>> 2b4bc258
 
     // Setup the router
     let app = Router::new().merge(api::routes()).with_state(app_state);
